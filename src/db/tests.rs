--- conflicted
+++ resolved
@@ -58,14 +58,10 @@
     // 2*value_log_file_size - MAX_HEADER_SIZE.
     opts.value_log_file_size = 25;
 
-<<<<<<< HEAD
     let core = Core::new(&opts).unwrap();
-=======
-    let inner = Core::new(opts).unwrap();
->>>>>>> bf79798b
 
     {
-        let mts = inner.mts.read().unwrap();
+        let mts = core.mts.read().unwrap();
         assert_eq!(mts.nums_of_memtable(), 1);
 
         let mt = mts.mut_table();
@@ -78,9 +74,9 @@
         mt.put(key, value).unwrap();
     }
 
-    inner.ensure_room_for_write().unwrap();
+    core.ensure_room_for_write().unwrap();
 
-    let mts = inner.mts.read().unwrap();
+    let mts = core.mts.read().unwrap();
     assert_eq!(mts.nums_of_memtable(), 2);
 }
 
@@ -112,7 +108,6 @@
     }
 }
 
-<<<<<<< HEAD
 pub fn with_payload(mut buf: BytesMut, payload: usize, fill_char: u8) -> Bytes {
     let mut payload_buf = vec![];
     payload_buf.resize(payload, fill_char);
@@ -122,7 +117,7 @@
 
 pub fn run_agate_test<F>(opts: Option<AgateOptions>, test_fn: F)
 where
-    F: FnOnce(Agate),
+    F: FnOnce(Arc<Agate>),
 {
     let tmp_dir = TempDir::new("agatedb").unwrap();
 
@@ -137,32 +132,17 @@
         opts.value_dir = tmp_dir.as_ref().to_path_buf();
     }
 
-    let agate = opts.open().unwrap();
+    let agate = Arc::new(opts.open().unwrap());
 
     test_fn(agate);
 
-=======
-fn with_agate_test(in_memory: bool, f: impl FnOnce(Agate)) {
-    let tmp_dir = TempDir::new("agatedb").unwrap();
-    let agate = AgateOptions::default()
-        .set_create_if_not_exists(true)
-        .set_in_memory(in_memory)
-        .set_value_log_file_size(4096)
-        .open(&tmp_dir)
-        .unwrap();
-    f(agate);
     helper_dump_dir(tmp_dir.path());
->>>>>>> bf79798b
     tmp_dir.close().unwrap();
 }
 
 #[test]
 fn test_simple_get_put() {
-<<<<<<< HEAD
     run_agate_test(None, |agate| {
-=======
-    with_agate_test(false, |agate| {
->>>>>>> bf79798b
         let key = key_with_ts(BytesMut::from("2333"), 0);
         let value = Bytes::from("2333333333333333");
         let req = Request {
@@ -174,8 +154,6 @@
         let value = agate.get(&key).unwrap();
         assert_eq!(value.value, Bytes::from("2333333333333333"));
     });
-<<<<<<< HEAD
-=======
 }
 
 fn generate_requests(n: usize) -> Vec<Request> {
@@ -205,7 +183,7 @@
 
 #[test]
 fn test_flush_memtable() {
-    with_agate_test(false, |agate| {
+    run_agate_test(None, |agate| {
         agate.write_requests(generate_requests(2000)).unwrap();
         verify_requests(2000, &agate);
     });
@@ -213,9 +191,8 @@
 
 #[test]
 fn test_in_memory_agate() {
-    with_agate_test(true, |agate| {
+    run_agate_test(None, |agate| {
         agate.write_requests(generate_requests(10)).unwrap();
         verify_requests(10, &agate);
     });
->>>>>>> bf79798b
 }