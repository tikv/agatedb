--- conflicted
+++ resolved
@@ -2,11 +2,7 @@
 
 use super::*;
 use crate::{entry::Entry, opt};
-<<<<<<< HEAD
-use getset::Setters;
 use std::cmp;
-=======
->>>>>>> 6b5c3418
 
 #[derive(Clone, Setters)]
 pub struct AgateOptions {
@@ -179,8 +175,8 @@
 
     pub fn arena_size(&self) -> u64 {
         // When arena reach it's capacity, it will grow, this will copy whole data to the new
-        // allocated memory space and the cost is trivial. So we adjust the arena capacity to
-        // a bit of larger than the memtable size to prevent arena's grow in most cases.
+        // allocated memory space and the cost is not trivial. So we adjust the arena capacity
+        // to a bit of larger than the memtable size to prevent arena's grow in most cases.
         let extra_size = cmp::min((self.mem_table_size as f64 * 0.1) as u64, 1024 * 1024);
         self.mem_table_size + extra_size
     }
