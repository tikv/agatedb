<<<<<<< HEAD
use std::{
    collections::{HashMap, HashSet},
    sync::Mutex,
};
=======
use std::{collections::HashMap, sync::Arc};
>>>>>>> b846383e

use bytes::Bytes;

use crate::{entry::Entry, Error, Result};

const MAX_KEY_LENGTH: usize = 65000;

#[derive(Default)]
pub struct Transaction {
    pub(crate) read_ts: u64,
    pub(crate) commit_ts: u64,

    update: bool,
    pending_writes: HashMap<Bytes, Entry>,
<<<<<<< HEAD

    // TODO: Add Agate.
    // agate: Agate,
    pub(crate) reads: Mutex<Vec<u64>>,
    pub(crate) conflict_keys: HashSet<u64>,
    pub(crate) done_read: bool,
=======
    agate: Arc<crate::db::Core>,
}

impl Agate {
    pub fn new_transaction(&self, update: bool) -> Transaction {
        Transaction {
            read_ts: 0,
            commit_ts: 0,
            update,
            pending_writes: HashMap::default(),
            agate: self.core.clone(),
        }
    }
>>>>>>> b846383e
}

impl Transaction {
    pub fn set(&mut self, key: Bytes, value: Bytes) -> Result<()> {
        self.modify(Entry::new(key, value))
    }

    pub fn delete(&mut self, key: Bytes) -> Result<()> {
        let mut e = Entry::new(key, Bytes::new());
        e.mark_delete();
        self.modify(e)
    }

    fn modify(&mut self, e: Entry) -> Result<()> {
        if e.key.is_empty() {
            return Err(Error::EmptyKey);
        }
        if e.key.len() > MAX_KEY_LENGTH {
            return Err(Error::TooLong(format!(
                "key's length > {}: {:?}..",
                MAX_KEY_LENGTH,
                &e.key[..MAX_KEY_LENGTH]
            )));
        }
        self.pending_writes.insert(e.key.clone(), e);
        Ok(())
    }
}<|MERGE_RESOLUTION|>--- conflicted
+++ resolved
@@ -1,11 +1,7 @@
-<<<<<<< HEAD
 use std::{
     collections::{HashMap, HashSet},
     sync::Mutex,
 };
-=======
-use std::{collections::HashMap, sync::Arc};
->>>>>>> b846383e
 
 use bytes::Bytes;
 
@@ -20,28 +16,11 @@
 
     update: bool,
     pending_writes: HashMap<Bytes, Entry>,
-<<<<<<< HEAD
 
     // TODO: Add Agate.
-    // agate: Agate,
     pub(crate) reads: Mutex<Vec<u64>>,
     pub(crate) conflict_keys: HashSet<u64>,
     pub(crate) done_read: bool,
-=======
-    agate: Arc<crate::db::Core>,
-}
-
-impl Agate {
-    pub fn new_transaction(&self, update: bool) -> Transaction {
-        Transaction {
-            read_ts: 0,
-            commit_ts: 0,
-            update,
-            pending_writes: HashMap::default(),
-            agate: self.core.clone(),
-        }
-    }
->>>>>>> b846383e
 }
 
 impl Transaction {
