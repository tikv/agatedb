mod compaction;
mod handler;
#[cfg(test)]
pub(crate) mod tests;

use std::{
    sync::{
        atomic::{AtomicU64, Ordering},
        Arc, RwLock,
    },
    time::Duration,
};

use bytes::{BufMut, Bytes, BytesMut};
use compaction::{
    get_key_range, get_key_range_single, CompactDef, CompactStatus, CompactionPriority, KeyRange,
    LevelCompactStatus, Targets,
};
use crossbeam_channel::{select, tick, unbounded};
use handler::LevelHandler;
use log::{error, info};
use proto::meta::ManifestChangeSet;
use yatp::task::callback::Handle;

use crate::{
    closer::Closer,
    format::{get_ts, key_with_ts, user_key},
    iterator::{is_deleted_or_expired, IteratorOptions},
    manifest::{new_create_change, new_delete_change, ManifestFile},
    ops::oracle::Oracle,
    opt::build_table_options,
    table::{MergeIterator, TableIterators},
    util::{self, has_any_prefixes, same_key, KeyComparator, COMPARATOR},
    value::{Value, ValuePointer},
    AgateIterator, AgateOptions, Error, Result, Table, TableBuilder,
};

pub(crate) struct LevelsControllerInner {
    next_file_id: AtomicU64,

    // `levels[i].level == i` should be ensured.
    pub(crate) levels: Vec<Arc<RwLock<LevelHandler>>>,
    opts: AgateOptions,
    orc: Arc<Oracle>,

    cpt_status: RwLock<CompactStatus>,
    manifest: Arc<ManifestFile>,
    // TODO: Add l0_stalls_ms.
}

pub struct LevelsController {
    pub(crate) inner: Arc<LevelsControllerInner>,
}

<<<<<<< HEAD
impl Core {
    fn new(opts: &AgateOptions, manifest: Arc<ManifestFile>, orc: Arc<Oracle>) -> Result<Self> {
=======
impl LevelsControllerInner {
    fn new(opts: AgateOptions, manifest: Arc<ManifestFile>, orc: Arc<Oracle>) -> Result<Self> {
>>>>>>> bf79798b
        assert!(opts.num_level_zero_tables_stall > opts.num_level_zero_tables);

        let mut inner = LevelsControllerInner {
            next_file_id: AtomicU64::new(0),
            levels: Vec::with_capacity(opts.max_levels),
            opts: opts.clone(),
            orc,
            cpt_status: RwLock::new(CompactStatus::default()),
            manifest: manifest.clone(),
        };

        {
            let mut cpt_status_lock = inner.cpt_status.write().unwrap();
            cpt_status_lock.levels.reserve(opts.max_levels);

            for i in 0..opts.max_levels {
                let level_handler = LevelHandler::new(opts.clone(), i);
                inner.levels.push(Arc::new(RwLock::new(level_handler)));
                cpt_status_lock.levels.push(LevelCompactStatus::default());
            }
        }

        if opts.in_memory {
            return Ok(inner);
        }

        // TODO: Revert to manifest.

        let manifest_data = manifest.manifest_cloned();

        let mut max_file_id = 0;

        let mut tables = vec![vec![]; opts.max_levels];

        // TODO: Parallelly open tables.
        for (id, table_manifest) in manifest_data.tables {
            max_file_id = std::cmp::max(max_file_id, id);

            let table_opts = build_table_options(opts);
            // TODO: Set compression, data_key, cache.

            let filename = crate::table::new_filename(id, &opts.dir);
            let table = Table::open(&filename, table_opts)?;
            // TODO: Allow checksum mismatch tables.

            tables[table_manifest.level as usize].push(table);
        }

        inner.next_file_id.store(max_file_id + 1, Ordering::SeqCst);

        for (i, tables) in tables.into_iter().enumerate() {
            inner.levels[i].write().unwrap().init_tables(tables);
        }

        // TODO: Validate inner.

        util::sync_dir(&opts.dir)?;

        Ok(inner)
    }

    /// Calculates the [`Targets`] for levels in the LSM tree.
    fn level_targets(&self) -> Targets {
        let adjust = |size| {
            if size < self.opts.base_level_size {
                self.opts.base_level_size
            } else {
                size
            }
        };

        let mut targets = Targets {
            base_level: 0,
            target_size: vec![0; self.levels.len()],
            file_size: vec![0; self.levels.len()],
        };

        // db_size is the size of the last level.
        let mut db_size = self.last_level().read().unwrap().total_size;

        for i in (1..self.levels.len()).rev() {
            let ltarget = adjust(db_size);
            targets.target_size[i] = ltarget;
            if targets.base_level == 0 && ltarget <= self.opts.base_level_size {
                targets.base_level = i;
            }
            db_size /= self.opts.level_size_multiplier as u64;
        }

        let mut tsz = self.opts.base_level_size;

        for i in 0..self.levels.len() {
            if i == 0 {
                // Use mem_table_size for Level 0. Because at Level 0, we stop
                // compactions based on the number of tables, not the size of
                // the level. So, having a 1:1 size ratio between memtable size
                // and the size of L0 files is better than churning out 32 files
                // per memtable (assuming 64MB mem_table_size and 2MB base_table_size).
                targets.file_size[i] = self.opts.mem_table_size;
            } else if i <= targets.base_level {
                targets.file_size[i] = tsz;
            } else {
                tsz *= self.opts.table_size_multiplier as u64;
                targets.file_size[i] = tsz;
            }
        }

        targets
    }

    /// Returns [`LevelHandler`] of bottom level.
    fn last_level(&self) -> &Arc<RwLock<LevelHandler>> {
        self.levels.last().unwrap()
    }

    /// Determines which level to compact.
    fn pick_compact_levels(&self) -> Vec<CompactionPriority> {
        let targets = self.level_targets();
        let mut prios = vec![];

        let mut add_priority = |level, score| {
            let pri = CompactionPriority {
                level,
                score,
                adjusted: score,
                targets: targets.clone(),
                drop_prefixes: vec![],
            };
            prios.push(pri);
        };

        // Add L0 priority based on the number of tables.
        add_priority(
            0,
            self.levels[0].read().unwrap().num_tables() as f64
                / self.opts.num_level_zero_tables as f64,
        );

        for i in 1..self.levels.len() {
            // We must ensure lock order, by only obtain one lock at a time.
            let del_size = {
                let cpt_status = self.cpt_status.read().unwrap();
                cpt_status.levels[i].del_size
            };
            let level = self.levels[i].read().unwrap();
            // There could be inconsistency data which causes `size < 0`.
            // We may safely ignore this situation.
            // TODO: Check if we could make it more stable.
            let size = if del_size <= level.total_size {
                level.total_size - del_size
            } else {
                0
            };
            add_priority(i, size as f64 / targets.target_size[i] as f64);
        }

        assert_eq!(prios.len(), self.levels.len());

        // TODO: Adjust score.

        // Remove last level.
        prios.pop();
        let mut x: Vec<CompactionPriority> = prios.into_iter().filter(|x| x.score > 1.0).collect();
        x.sort_by(|x, y| y.adjusted.partial_cmp(&x.adjusted).unwrap());
        x
    }

    /// Checks if the given `tables` overlap with any level from the given `level` onwards.
    fn check_overlap(&self, tables: &[Table], level: usize) -> bool {
        let kr = get_key_range(tables);

        for (idx, lh) in self.levels.iter().enumerate() {
            if idx < level {
                continue;
            }

            let lvl = lh.read().unwrap();
            let (left, right) = lvl.overlapping_tables(&kr);
            drop(lvl);
            if right - left > 0 {
                return true;
            }
        }
        false
    }

    /// Runs a single sub-compaction, iterating over the specified key-range only.
    fn sub_compact(
        self: &Arc<Self>,
        mut iter: Box<TableIterators>,
        kr: &KeyRange,
        compact_def: &CompactDef,
    ) -> Result<Vec<Table>> {
        let has_overlap =
            self.check_overlap(&compact_def.all_tables(), compact_def.next_level_id + 1);

        let discard_ts = self.orc.discard_at_or_below();

        // TODO: Collect stats for GC.

        // TODO: Check if the given key-range overlaps with next_level too much.

        let start_time = coarsetime::Instant::now();

        // For return.
        let mut tables = vec![];

        let mut last_key = BytesMut::new();
        let mut skip_key = BytesMut::new();
        let mut num_versions = 0;

        let mut num_keys: u64 = 0;
        let mut num_skips: u64 = 0;

        match kr {
            KeyRange::Range { left, right: _ } => {
                if !left.is_empty() {
                    iter.seek(left);
                } else {
                    iter.rewind();
                }
            }
            _ => iter.rewind(),
        }

        while iter.valid() {
            if let KeyRange::Range { left: _, right } = kr {
                if !right.is_empty()
                    && COMPARATOR.compare_key(iter.key(), right) != std::cmp::Ordering::Less
                {
                    break;
                }
            }

            let mut bopts = crate::opt::build_table_options(&self.opts);
            bopts.table_size = compact_def.targets.file_size[compact_def.next_level_id];
            // TODO: Add key registry and cache.

            let mut builder = TableBuilder::new(bopts.clone());
            let mut table_kr = KeyRange::default();
            let mut vp = ValuePointer::default();

            // Do the iteration and add keys to builder.
            while iter.valid() {
                let iter_key = Bytes::copy_from_slice(iter.key());

                // See if we need to skip the prefix.
                if !compact_def.drop_prefixes.is_empty()
                    && has_any_prefixes(&iter_key, &compact_def.drop_prefixes)
                {
                    num_skips += 1;
                    // TODO: Update stats of vlog.

                    iter.next();
                    continue;
                }

                // See if we need to skip this key.
                if !skip_key.is_empty() {
                    if same_key(&iter_key, &skip_key) {
                        num_skips += 1;
                        // TODO: Update stats of vlog.

                        iter.next();
                        continue;
                    } else {
                        skip_key.clear();
                    }
                }

                if !same_key(&iter_key, &last_key) {
                    if let KeyRange::Range { left: _, right } = kr {
                        if !right.is_empty()
                            && COMPARATOR.compare_key(&iter_key, right) != std::cmp::Ordering::Less
                        {
                            break;
                        }
                    }

                    // Only break if we are on a different key, and have reached capacity.
                    // Ensure that all versions of the key are stored in the same sstable,
                    // and not divided across multiple tables at the same level.
                    if builder.reach_capacity() {
                        break;
                    }

                    last_key.clear();
                    last_key.extend_from_slice(iter.key());
                    num_versions = 0;

                    match &mut table_kr {
                        KeyRange::Range { left, right } => {
                            if left.is_empty() {
                                *left = Bytes::copy_from_slice(&iter_key);
                            }
                            *right = Bytes::copy_from_slice(&last_key);
                        }
                        KeyRange::Inf => unreachable!(),
                        KeyRange::Empty => {
                            table_kr = KeyRange::Range {
                                left: Bytes::copy_from_slice(&iter_key),
                                right: Bytes::copy_from_slice(&last_key),
                            }
                        }
                    }

                    // TODO: Do range check.
                }

                let vs = iter.value();
                let version = get_ts(&iter_key);

                // Do not discard entries inserted by merge operator. These entries will be
                // discarded once they're merged. (Currently we don't need to consider it.)
                if version <= discard_ts && vs.meta & crate::value::VALUE_MERGE_ENTRY == 0 {
                    // Keep track of the number of versions encountered for this key. Only consider the
                    // versions which are below the discard_ts, otherwise, we might end up discarding the
                    // only valid version for a running transaction.
                    num_versions += 1;

                    // Check if current version is deleted or expired.
                    let deleted_or_expired = is_deleted_or_expired(vs.meta, vs.expires_at);

                    // Keep the current version and discard all the next versions if
                    // - The `VALUE_DISCARD_EARLIER_VERSIONS` bit is set OR
                    // - We've already processed `num_versions_to_keep` number of versions
                    // (including the current item being processed).
                    let last_valid_version = vs.meta & crate::value::VALUE_DISCARD_EARLIER_VERSIONS
                        != 0
                        || num_versions == self.opts.num_versions_to_keep;

                    if deleted_or_expired || last_valid_version {
                        // If this version of the key is deleted/expired, or the last version to keep,
                        // set skip_key to skip all the rest of the versions.
                        skip_key = BytesMut::from(&iter_key[..]);

                        #[allow(clippy::if_same_then_else)]
                        if !deleted_or_expired && last_valid_version {
                            // If current version is not deleted or expired, add the key to the table.
                        } else if has_overlap {
                            // If this key range has overlap with lower levels, then keep the deletion
                            // marker with the latest version, discarding the rest. We have set skip_key,
                            // so the following key versions would be skipped.
                        } else {
                            // If no overlap, we can skip all the versions, by continuing here.
                            num_skips += 1;
                            // TODO: update stats of vlog

                            iter.next();
                            continue;
                        }
                    }
                }

                num_keys += 1;

                if vs.meta & crate::value::VALUE_POINTER != 0 {
                    vp.decode(&vs.value);
                }

                builder.add(&iter_key, &vs, vp.len);

                iter.next();
            } // Finish iteration.

            if builder.is_empty() {
                continue;
            }

            let file_id = self.reserve_file_id();

            let table = if self.opts.in_memory {
                Table::open_in_memory(builder.finish(), file_id, bopts)?
            } else {
                let filename = crate::table::new_filename(file_id, &self.opts.dir);
                Table::create(&filename, builder.finish(), bopts)?
            };

            tables.push(table);
        }

        info!(
            "compactor {}, sub_compact took {} mills, produce {} tables, added {} keys, skipped {} keys",
            compact_def.compactor_id,
            start_time.elapsed().as_millis(),
            tables.len(),
            num_keys,
            num_skips
        );

        Ok(tables)
    }

    /// Merges top tables and bot tables to form a list of new tables.
    fn compact_build_tables(
        self: &Arc<Self>,
        level: usize,
        compact_def: &CompactDef,
        _pool: &yatp::ThreadPool<yatp::task::callback::TaskCell>,
    ) -> Result<Vec<Table>> {
        // TODO: This implementation is very very trivial.

        let mut valid = vec![];

        for table in &compact_def.bot {
            // TODO: Check valid.
            valid.push(table.clone());
        }

        let valid = Arc::new(valid);

        let make_iterator = move |compact_def: &CompactDef, valid: &[Table]| {
            let mut iters = vec![];

            if level == 0 {
                for table in compact_def.top.iter().rev() {
                    iters.push(TableIterators::from(
                        table.new_iterator(crate::table::ITERATOR_NOCACHE),
                    ));
                }
            } else if !compact_def.top.is_empty() {
                assert_eq!(compact_def.top.len(), 1);
                iters.push(TableIterators::from(
                    compact_def.top[0].new_iterator(crate::table::ITERATOR_NOCACHE),
                ));
            }

            // TODO: Use ConcatIterator.
            for table in valid {
                iters.push(TableIterators::from(
                    table.new_iterator(crate::table::ITERATOR_NOCACHE),
                ));
            }
            iters
        };

        let mut new_tables = vec![];

        // TODO: Improve it.

        let (tx, rx) = unbounded();
        let compact_def = Arc::new(compact_def.clone());
        for kr in &compact_def.splits {
            let kr = kr.clone();
            let compact_def = compact_def.clone();
            let this = self.clone();
            let valid = valid.clone();
            let tx = tx.clone();
            // TODO: Currently, the thread will never wake up when using yatp. So we use std::thread instead.
            std::thread::spawn(move || {
                let iters = make_iterator(&compact_def, &valid);
                if iters.is_empty() {
                    // TODO: Iters should not be empty.
                    tx.send(None).ok();
                }
                tx.send(Some(this.sub_compact(
                    MergeIterator::from_iterators(iters, false),
                    &kr,
                    &compact_def,
                )))
                .ok();
            })
            .join()
            .map_err(|err| Error::JoinError(format!("{:?}", err)))?;
        }

        for table in rx.iter().take(compact_def.splits.len()).flatten() {
            new_tables.append(&mut table?);
        }

        util::sync_dir(&self.opts.dir)?;

        new_tables.sort_by(|x, y| COMPARATOR.compare_key(x.biggest(), y.biggest()));

        Ok(new_tables)
    }

    /// Can allow us to run multiple sub-compactions in parallel across the split key ranges.
    fn add_splits(&self, compact_def: &mut CompactDef) {
        compact_def.splits.clear();

        // Pick one every 3 tables.
        const N: usize = 3;

        // Assume this_range is never inf.
        let mut skr = compact_def.this_range.clone();
        skr = skr.extend(&compact_def.next_range);

        let mut add_range = |splits: &mut Vec<KeyRange>, right| {
            match &mut skr {
                KeyRange::Range {
                    left: _,
                    right: skr_right,
                } => {
                    *skr_right = right;
                }
                KeyRange::Inf => {
                    unreachable!()
                }
                KeyRange::Empty => {
                    skr = KeyRange::Range {
                        left: Bytes::new(),
                        right,
                    }
                }
            }

            splits.push(skr.clone());

            match &mut skr {
                KeyRange::Range { left, right } => {
                    *left = right.clone();
                }
                _ => unreachable!(),
            }
        };

        for (i, table) in compact_def.bot.iter().enumerate() {
            if i == compact_def.bot.len() - 1 {
                add_range(&mut compact_def.splits, Bytes::new());
                return;
            }

            if i % N == N - 1 {
                let biggest = table.biggest();
                // TODO: Check this.
                let mut buf = BytesMut::with_capacity(biggest.len() + 8);
                buf.put(user_key(biggest));
                let right = key_with_ts(buf, std::u64::MAX);
                add_range(&mut compact_def.splits, right);
            }
        }
    }

    fn fill_tables_l0_to_l0(&self, compact_def: &mut CompactDef) -> Result<()> {
        if compact_def.compactor_id != 0 {
            return Err(Error::CustomError(
                "only compactor zero can compact L0 to L0".to_string(),
            ));
        }

        compact_def.next_level = self.levels[0].clone();
        compact_def.next_level_id = 0;
        compact_def.next_range = KeyRange::default();
        compact_def.bot = vec![];

        let this_level = compact_def.this_level.read().unwrap();
        // Since next_level and this_level are same L0, do not need to acquire lock of next level.
        // TODO: Don't lock cpt_status through this function.
        let mut cpt_status = self.cpt_status.write().unwrap();

        let mut out = vec![];

        for table in &this_level.tables {
            if table.size() >= 2 * compact_def.targets.file_size[0] {
                // File already big, don't include it.
                continue;
            }

            // TODO: Add created at logic.

            if cpt_status.tables.contains(&table.id()) {
                continue;
            }
            out.push(table.clone());
        }

        if out.len() < 4 {
            return Err(Error::CustomError("not enough table to merge".to_string()));
        }

        compact_def.this_range = KeyRange::Inf;
        compact_def.top = out;

        // Avoid any other L0 -> Lbase from happening, while this is going on.
        cpt_status.levels[this_level.level]
            .ranges
            .push(KeyRange::Inf);
        for table in compact_def.top.iter() {
            assert!(cpt_status.tables.insert(table.id()));
        }

        // Make the output always one file to decreases the L0 table stalls and
        // improves the performance.
        compact_def.targets.file_size[0] = std::u32::MAX as u64;

        Ok(())
    }

    fn fill_tables_l0_to_lbase(&self, compact_def: &mut CompactDef) -> Result<()> {
        if compact_def.next_level_id == 0 {
            panic!("base level can't be zero");
        }

        let this_level = compact_def.this_level.read().unwrap();
        let next_level = compact_def.next_level.read().unwrap();

        if compact_def.prios.adjusted > 0.0 && compact_def.prios.adjusted < 1.0 {
            return Err(Error::CustomError(
                "score less than 1.0, not compact to Lbase".to_string(),
            ));
        }

        if this_level.tables.is_empty() {
            return Err(Error::CustomError("no table in this level".to_string()));
        }

        let mut out = vec![];

        if !compact_def.drop_prefixes.is_empty() {
            out = this_level.tables.clone();
        } else {
            let mut kr = KeyRange::default();
            // Start from the oldest file first.
            for table in &this_level.tables {
                let dkr = get_key_range_single(table);
                if kr.overlaps_with(&dkr) {
                    out.push(table.clone());
                    kr = kr.extend(&dkr);
                } else {
                    break;
                }
            }
        }

        compact_def.this_range = get_key_range(&out);
        compact_def.top = out;

        let (left, right) = next_level.overlapping_tables(&compact_def.this_range);

        compact_def.bot = next_level.tables[left..right].to_vec();

        if compact_def.bot.is_empty() {
            compact_def.next_range = compact_def.this_range.clone();
        } else {
            compact_def.next_range = get_key_range(&compact_def.bot);
        }

        self.cpt_status
            .write()
            .unwrap()
            .compare_and_add(compact_def)?;

        Ok(())
    }

    /// Try to fill tables from L0 to be compacted with Lbase. If it can not
    /// do that, it would try to compact tables from L0 -> L0.
    fn fill_tables_l0(&self, compact_def: &mut CompactDef) -> Result<()> {
        if self.fill_tables_l0_to_lbase(compact_def).is_err() {
            return self.fill_tables_l0_to_l0(compact_def);
        }
        Ok(())
    }

    fn fill_tables(&self, compact_def: &mut CompactDef) -> Result<()> {
        let this_level = compact_def.this_level.read().unwrap();
        let next_level = compact_def.next_level.read().unwrap();

        let tables = &this_level.tables;

        if tables.is_empty() {
            return Err(Error::CustomError("no tables to compact".to_string()));
        }

        // TODO: Sort tables by heuristic.

        // TODO: Don't hold cpt_status write lock for long time.
        let mut cpt_status = self.cpt_status.write().unwrap();

        for table in tables {
            compact_def.this_size = table.size();
            compact_def.this_range = get_key_range_single(table);
            // If we're already compacting this range, don't do anything.
            if cpt_status.overlaps_with(compact_def.this_level_id, &compact_def.this_range) {
                continue;
            }
            compact_def.top = vec![table.clone()];
            let (left, right) = next_level.overlapping_tables(&compact_def.this_range);

            // TODO: Try to fix it.
            if right < left {
                error!(
                    "right {} is less than left {} in overlapping_tables for current level {}, next level {}, key_range {:?}",
                    right,
                    left,
                    compact_def.this_level_id,
                    compact_def.next_level_id,
                    compact_def.this_range
                );
                continue;
            }

            compact_def.bot = next_level.tables[left..right].to_vec();

            if compact_def.bot.is_empty() {
                compact_def.bot = vec![];
                compact_def.next_range = compact_def.this_range.clone();
                if cpt_status.compare_and_add(compact_def).is_err() {
                    continue;
                }
                return Ok(());
            }

            compact_def.next_range = get_key_range(&compact_def.bot);

            if cpt_status.overlaps_with(compact_def.next_level_id, &compact_def.next_range) {
                continue;
            }

            if cpt_status.compare_and_add(compact_def).is_err() {
                continue;
            }

            return Ok(());
        }

        Err(Error::CustomError("no table to fill".to_string()))
    }

    fn run_compact_def(
        self: &Arc<Self>,
        _idx: usize,
        level: usize,
        compact_def: &mut CompactDef,
        pool: Arc<yatp::ThreadPool<yatp::task::callback::TaskCell>>,
    ) -> Result<()> {
        if compact_def.targets.file_size.is_empty() {
            return Err(Error::CustomError("targets not set".to_string()));
        }

        let this_level = compact_def.this_level.clone();
        let next_level = compact_def.next_level.clone();
        let this_level_id = compact_def.this_level_id;
        let next_level_id = compact_def.next_level_id;

        assert_eq!(compact_def.splits.len(), 0);

        if this_level_id == 0 && next_level_id == 0 {
            // Don't do anything for L0 -> L0.
        } else {
            self.add_splits(compact_def);
        }

        if compact_def.splits.is_empty() {
            compact_def.splits.push(KeyRange::default());
        }

        let new_tables = self.compact_build_tables(level, compact_def, &pool)?;

        let change_set = build_change_set(compact_def, &new_tables);

        // We write to the manifest _before_ we delete files (and _after_ we created files).
        self.manifest.add_changes(change_set.changes)?;

        // TODO: Re-examine this.
        if this_level_id != next_level_id {
            let mut this_level = this_level.write().unwrap();
            let mut next_level = next_level.write().unwrap();
            this_level.delete_tables(&compact_def.top);
            next_level.replace_tables(&compact_def.bot, &new_tables)?;
        } else {
            let mut this_level = this_level.write().unwrap();
            this_level.delete_tables(&compact_def.top);
            this_level.replace_tables(&compact_def.bot, &new_tables)?;
        }

        // TODO: Add log.

        Ok(())
    }

    // Picks some tables on that level and compact it to next level.
    fn do_compact(
        self: &Arc<Self>,
        idx: usize,
        mut cpt_prio: CompactionPriority,
        pool: Arc<yatp::ThreadPool<yatp::task::callback::TaskCell>>,
    ) -> Result<()> {
        let level = cpt_prio.level;

        assert!(level + 1 < self.opts.max_levels);

        if cpt_prio.targets.base_level == 0 {
            cpt_prio.targets = self.level_targets();
        }

        let mut compact_def;

        if level == 0 {
            let targets = cpt_prio.targets.clone();
            let base_level = targets.base_level;
            let next_level = self.levels[base_level].clone();
            compact_def = CompactDef::new(
                idx,
                self.levels[level].clone(),
                level,
                next_level,
                base_level,
                cpt_prio,
                targets,
            );
            self.fill_tables_l0(&mut compact_def)?;
        } else {
            let next_level = self.levels[level + 1].clone();
            let targets = cpt_prio.targets.clone();
            compact_def = CompactDef::new(
                idx,
                self.levels[level].clone(),
                level,
                next_level,
                level + 1,
                cpt_prio,
                targets,
            );
            self.fill_tables(&mut compact_def)?;
        };

        if let Err(err) = self.run_compact_def(idx, level, &mut compact_def, pool) {
            error!("failed on compaction {:?}", err);
            self.cpt_status.write().unwrap().delete(&compact_def);

            return Err(err);
        }

        // TODO: Will compact_def be used now?

        info!(
            "compactor #{} on level {} success",
            idx, compact_def.this_level_id
        );
        self.cpt_status.write().unwrap().delete(&compact_def);

        Ok(())
    }

    fn add_l0_table(&self, table: Table) -> Result<()> {
        if !self.opts.in_memory {
            // Update the manifest _before_ the table becomes part of a level_handler.
            self.manifest
                .add_changes(vec![new_create_change(table.id(), 0, 0)])?;
        }

        while !self.levels[0].write()?.try_add_l0_table(table.clone()) {
            let time_start = coarsetime::Instant::now();

            // TODO: Use notifier or condition variable.

            while self.levels[0].read()?.num_tables() >= self.opts.num_level_zero_tables_stall {
                std::thread::sleep(std::time::Duration::from_millis(10));
            }

            let duration = time_start.elapsed();

            if duration.as_millis() > 1000 {
                info!("L0 was stalled for {} ms", duration.as_millis());
            }

            // TODO: Update l0_stalls_ms.
        }

        Ok(())
    }

    /// Searches for a given key in all the levels of the LSM tree.
    fn get(&self, key: &Bytes, mut max_value: Value, start_level: usize) -> Result<Value> {
        // TODO: Check if is closed.

        let version = get_ts(key);

        for (level, handler) in self.levels.iter().enumerate() {
            if level < start_level {
                continue;
            }
            let v = handler.read()?.get(key);
            match v {
                Ok(value) => {
                    if value.value.is_empty() && value.meta == 0 {
                        continue;
                    }
                    if value.version == version {
                        return Ok(value);
                    }
                    if max_value.version < value.version {
                        max_value = value;
                    }
                }
                Err(err) => {
                    return Err(Error::CustomError(format!(
                        "get key: {:?}, {:?}",
                        Bytes::copy_from_slice(key),
                        err
                    )));
                }
            }
        }

        Ok(max_value)
    }

    fn reserve_file_id(&self) -> u64 {
        self.next_file_id
            .fetch_add(1, std::sync::atomic::Ordering::SeqCst)
    }
}

impl LevelsController {
    pub fn new(opts: &AgateOptions, manifest: Arc<ManifestFile>, orc: Arc<Oracle>) -> Result<Self> {
        Ok(Self {
            inner: Arc::new(LevelsControllerInner::new(opts, manifest, orc)?),
        })
    }

    pub fn add_l0_table(&self, table: Table) -> Result<()> {
        self.inner.add_l0_table(table)
    }

    pub fn get(&self, key: &Bytes, max_value: Value, start_level: usize) -> Result<Value> {
        self.inner.get(key, max_value, start_level)
    }

    pub fn reserve_file_id(&self) -> u64 {
        self.inner.reserve_file_id()
    }

    pub fn start_compact(
        &self,
        closer: Closer,
        pool: Arc<yatp::ThreadPool<yatp::task::callback::TaskCell>>,
    ) {
        for i in 0..self.inner.opts.num_compactors {
            self.run_compactor(i, closer.clone(), pool.clone());
        }
    }

    fn run_compactor(
        &self,
        idx: usize,
        closer: Closer,
        pool: Arc<yatp::ThreadPool<yatp::task::callback::TaskCell>>,
    ) {
        let inner = self.inner.clone();
        let pool_c = pool.clone();

        pool.spawn(move |_: &mut Handle<'_>| {
            let move_l0_to_front =
                |prios: Vec<CompactionPriority>| match prios.iter().position(|x| x.level == 0) {
                    Some(pos) => {
                        let mut result = vec![prios[pos].clone()];
                        result.extend_from_slice(&prios[..idx]);
                        result.extend_from_slice(&prios[idx + 1..]);
                        result
                    }
                    _ => prios,
                };

            let run_once = || {
                let mut prios = inner.pick_compact_levels();
                if idx == 0 {
                    prios = move_l0_to_front(prios);
                }

                for p in prios {
                    if idx == 0 && p.level == 0 {
                        // Allow worker zero to run level 0.
                    } else if p.adjusted < 1.0 {
                        break;
                    }

                    if let Err(_err) = inner.do_compact(idx, p, pool_c.clone()) {
                        // TODO: Handle error.
                    }
                }
            };

            let ticker = tick(Duration::from_millis(50));

            loop {
                select! {
                    recv(ticker) -> _ => run_once(),
                    recv(closer.get_receiver()) -> _ => return
                }
            }
        });
    }

    /// Appends iterators to an array of iterators, for merging.
    pub(crate) fn append_iterators(&self, iters: &mut Vec<TableIterators>, opts: &IteratorOptions) {
        // Iterate the levels from 0 on upward, to avoid missing
        // data when there's a compaction.
        for level in &self.inner.levels {
            level.read().unwrap().append_iterators(iters, opts);
        }
    }
}

fn build_change_set(compact_def: &CompactDef, new_tables: &[Table]) -> ManifestChangeSet {
    let mut changes = vec![];

    for table in new_tables {
        // TODO: Data key id.
        changes.push(new_create_change(table.id(), compact_def.next_level_id, 0));
    }
    for table in &compact_def.top {
        if !table.is_in_memory() {
            changes.push(new_delete_change(table.id()));
        }
    }
    for table in &compact_def.bot {
        changes.push(new_delete_change(table.id()));
    }

    ManifestChangeSet { changes }
}<|MERGE_RESOLUTION|>--- conflicted
+++ resolved
@@ -52,13 +52,8 @@
     pub(crate) inner: Arc<LevelsControllerInner>,
 }
 
-<<<<<<< HEAD
-impl Core {
+impl LevelsControllerInner {
     fn new(opts: &AgateOptions, manifest: Arc<ManifestFile>, orc: Arc<Oracle>) -> Result<Self> {
-=======
-impl LevelsControllerInner {
-    fn new(opts: AgateOptions, manifest: Arc<ManifestFile>, orc: Arc<Oracle>) -> Result<Self> {
->>>>>>> bf79798b
         assert!(opts.num_level_zero_tables_stall > opts.num_level_zero_tables);
 
         let mut inner = LevelsControllerInner {
