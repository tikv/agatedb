use std::{io, ops::Range, result, sync::PoisonError};

use thiserror::Error;

use crate::value::ValuePointer;

#[derive(Debug)]
pub struct InvalidValuePointerError {
    pub vptr: ValuePointer,
    pub kvlen: usize,
    pub range: Range<u32>,
}

#[derive(Debug, Error)]
pub enum Error {
    #[error("Invalid Configuration: {0}")]
    Config(String),
    #[error("IO error: {0}")]
    Io(#[source] Box<io::Error>),
    #[error("Empty key")]
    EmptyKey,
    #[error("Too long: {0}")]
    TooLong(String),
    #[error("Invalid checksum")]
    InvalidChecksum(String),
    #[error("Invalid filename")]
    InvalidFilename(String),
    #[error("Invalid prost data: {0}")]
    Encode(#[source] Box<prost::EncodeError>),
    #[error("Invalid prost data: {0}")]
    Decode(#[source] Box<prost::DecodeError>),
    #[error("Invalid data: {0}")]
    VarDecode(&'static str),
    #[error("Error when reading table: {0}")]
    TableRead(String),
    #[error("Database Closed")]
    DBClosed,
    #[error("Error when reading from log: {0}")]
    LogRead(String),
    #[error("Invalid VP: {0:?}")]
    InvalidValuePointer(Box<InvalidValuePointerError>),
    #[error("Invalid Log Offset: {0} > {1}")]
    InvalidLogOffset(u32, u32),
    #[error("VLog Not Found: id={0}")]
    VlogNotFound(u32),
    #[error("Error when compaction: {0}")]
    CompactionError(String),
<<<<<<< HEAD
    #[error("{0}")]
    CustomError(String),
    #[error("Error when creating file in read-only mode: {0}")]
    ReadOnlyError(String),
=======
    #[error("Lock Poison")]
    PoisonError(String),
>>>>>>> 3384a14a
}

impl From<io::Error> for Error {
    #[inline]
    fn from(e: io::Error) -> Error {
        Error::Io(Box::new(e))
    }
}

impl From<InvalidValuePointerError> for Error {
    #[inline]
    fn from(e: InvalidValuePointerError) -> Error {
        Error::InvalidValuePointer(Box::new(e))
    }
}

impl From<prost::EncodeError> for Error {
    #[inline]
    fn from(e: prost::EncodeError) -> Error {
        Error::Encode(Box::new(e))
    }
}

impl From<prost::DecodeError> for Error {
    #[inline]
    fn from(e: prost::DecodeError) -> Error {
        Error::Decode(Box::new(e))
    }
}

impl<T: Sized> From<PoisonError<T>> for Error {
    #[inline]
    fn from(e: PoisonError<T>) -> Error {
        Error::PoisonError(e.to_string())
    }
}

pub type Result<T> = result::Result<T, Error>;<|MERGE_RESOLUTION|>--- conflicted
+++ resolved
@@ -45,15 +45,12 @@
     VlogNotFound(u32),
     #[error("Error when compaction: {0}")]
     CompactionError(String),
-<<<<<<< HEAD
     #[error("{0}")]
     CustomError(String),
     #[error("Error when creating file in read-only mode: {0}")]
     ReadOnlyError(String),
-=======
     #[error("Lock Poison")]
     PoisonError(String),
->>>>>>> 3384a14a
 }
 
 impl From<io::Error> for Error {
