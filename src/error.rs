use std::{
    io,
    ops::Range,
    result,
    sync::{Arc, PoisonError},
};

use crossbeam_channel::SendError;
use thiserror::Error;

use crate::value::ValuePointer;

<<<<<<< HEAD
#[derive(Debug, Clone)]
pub struct InvalidValuePointerError {
    pub vptr: ValuePointer,
    pub kvlen: usize,
    pub range: Range<u32>,
}

=======
>>>>>>> bf79798b
#[derive(Debug, Error, Clone)]
pub enum Error {
    #[error("Invalid Configuration: {0}")]
    Config(String),
    #[error("IO error: {0}")]
    Io(#[source] Arc<io::Error>),
    #[error("Empty key")]
    EmptyKey,
    #[error("Too long: {0}")]
    TooLong(String),
    #[error("Invalid checksum")]
    InvalidChecksum(String),
    #[error("Invalid filename")]
    InvalidFilename(String),
    #[error("Prost encode error: {0}")]
    Encode(#[source] Box<prost::EncodeError>),
    #[error("Prost decode error: {0}")]
    Decode(#[source] Box<prost::DecodeError>),
    #[error("Invalid data: {0}")]
    VarDecode(&'static str),
    #[error("Error when reading table: {0}")]
    TableRead(String),
    #[error("Database Closed")]
    DBClosed,
    #[error("Error when reading from log: {0}")]
    LogRead(String),
    #[error("Invalid VP: {vptr:?}, kvlen {kvlen}, {range:?}")]
    InvalidValuePointer {
        vptr: ValuePointer,
        kvlen: usize,
        range: Range<u32>,
    },
    #[error("Invalid Log Offset: {0} > {1}")]
    InvalidLogOffset(u32, u32),
    #[error("VLog Not Found: id={0}")]
    VlogNotFound(u32),
    #[error("Error when compaction: {0}")]
    CompactionError(String),
    #[error("{0}")]
    CustomError(String),
    #[error("Error when creating file in read-only mode: {0}")]
    ReadOnlyError(String),
    #[error("Lock Poison")]
    PoisonError(String),
    #[error("Join Error")]
    JoinError(String),
<<<<<<< HEAD
    #[error("Txn is too big to fit into one request")]
    TxnTooBig,
    #[error("Send error {0}")]
    SendError(String),
    #[error("Key not found")]
    KeyNotFound(()),
    #[error("This transaction has been discarded. Create a new one")]
    DiscardedTxn,
=======
    #[error("Send error {0}")]
    SendError(String),
    #[error("No room for write")]
    WriteNoRoom(()),
>>>>>>> bf79798b
}

impl From<io::Error> for Error {
    #[inline]
    fn from(e: io::Error) -> Error {
        Error::Io(Arc::new(e))
<<<<<<< HEAD
    }
}

impl From<InvalidValuePointerError> for Error {
    #[inline]
    fn from(e: InvalidValuePointerError) -> Error {
        Error::InvalidValuePointer(Box::new(e))
=======
>>>>>>> bf79798b
    }
}

impl From<prost::EncodeError> for Error {
    #[inline]
    fn from(e: prost::EncodeError) -> Error {
        Error::Encode(Box::new(e))
    }
}

impl From<prost::DecodeError> for Error {
    #[inline]
    fn from(e: prost::DecodeError) -> Error {
        Error::Decode(Box::new(e))
    }
}

impl<T: Sized> From<PoisonError<T>> for Error {
    #[inline]
    fn from(e: PoisonError<T>) -> Error {
        Error::PoisonError(e.to_string())
    }
}

impl<T: Sized> From<SendError<T>> for Error {
    #[inline]
    fn from(e: SendError<T>) -> Error {
        Error::SendError(e.to_string())
    }
}

pub type Result<T> = result::Result<T, Error>;<|MERGE_RESOLUTION|>--- conflicted
+++ resolved
@@ -10,16 +10,6 @@
 
 use crate::value::ValuePointer;
 
-<<<<<<< HEAD
-#[derive(Debug, Clone)]
-pub struct InvalidValuePointerError {
-    pub vptr: ValuePointer,
-    pub kvlen: usize,
-    pub range: Range<u32>,
-}
-
-=======
->>>>>>> bf79798b
 #[derive(Debug, Error, Clone)]
 pub enum Error {
     #[error("Invalid Configuration: {0}")]
@@ -66,7 +56,6 @@
     PoisonError(String),
     #[error("Join Error")]
     JoinError(String),
-<<<<<<< HEAD
     #[error("Txn is too big to fit into one request")]
     TxnTooBig,
     #[error("Send error {0}")]
@@ -75,28 +64,14 @@
     KeyNotFound(()),
     #[error("This transaction has been discarded. Create a new one")]
     DiscardedTxn,
-=======
-    #[error("Send error {0}")]
-    SendError(String),
     #[error("No room for write")]
     WriteNoRoom(()),
->>>>>>> bf79798b
 }
 
 impl From<io::Error> for Error {
     #[inline]
     fn from(e: io::Error) -> Error {
         Error::Io(Arc::new(e))
-<<<<<<< HEAD
-    }
-}
-
-impl From<InvalidValuePointerError> for Error {
-    #[inline]
-    fn from(e: InvalidValuePointerError) -> Error {
-        Error::InvalidValuePointer(Box::new(e))
-=======
->>>>>>> bf79798b
     }
 }
 
