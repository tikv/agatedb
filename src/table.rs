--- conflicted
+++ resolved
@@ -1,15 +1,6 @@
-<<<<<<< HEAD
 mod builder;
 mod iterator;
 
-use crate::checksum;
-=======
-pub mod builder;
-/*
-use std::fs;
-use bytes::Bytes;
-use proto::meta::{TableIndex, Checksum, Checksum_Algorithm, BlockOffset};
->>>>>>> 38e99a84
 use crate::opt::Options;
 use crate::Error;
 use crate::Result;
