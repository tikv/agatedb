--- conflicted
+++ resolved
@@ -1,10 +1,5 @@
 use std::{
     collections::VecDeque,
-<<<<<<< HEAD
-    mem::{self, ManuallyDrop, MaybeUninit},
-    ptr,
-=======
->>>>>>> bf79798b
     sync::{atomic::AtomicBool, Arc, RwLock},
 };
 
@@ -189,19 +184,11 @@
     }
 
     /// Get mutable memtable
-<<<<<<< HEAD
-    pub fn table_mut(&self) -> Arc<MemTable> {
-        self.mutable.clone()
-    }
-
-    pub fn table_imm(&self, idx: usize) -> Arc<MemTable> {
-=======
     pub fn mut_table(&self) -> Arc<MemTable> {
         self.mutable.clone()
     }
 
     pub fn imm_table(&self, idx: usize) -> Arc<MemTable> {
->>>>>>> bf79798b
         self.immutable[idx].clone()
     }
 
@@ -237,11 +224,7 @@
 
     fn get_memtable(data: Vec<(Bytes, Value)>) -> Arc<MemTable> {
         let skl = Skiplist::with_capacity(make_comparator(), 4 * 1024 * 1024);
-<<<<<<< HEAD
-        let memtable = Arc::new(MemTable::new(skl, None, AgateOptions::default()));
-=======
         let memtable = Arc::new(MemTable::new(0, skl, None, AgateOptions::default()));
->>>>>>> bf79798b
 
         for (k, v) in data {
             assert!(memtable.put(k, v).is_ok());
