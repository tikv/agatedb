mod opt;

use std::{
    collections::VecDeque,
    fs,
    path::PathBuf,
    sync::{
        atomic::{AtomicBool, AtomicUsize},
        Arc, RwLock,
    },
};

<<<<<<< HEAD
use bytes::{Bytes, BytesMut};
use crossbeam_channel::{bounded, select, Receiver, Sender};
use log::{debug, info};
=======
use bytes::Bytes;
use crossbeam_channel::{Receiver, Sender};
use log::debug;
>>>>>>> bf79798b
pub use opt::AgateOptions;
use skiplist::Skiplist;
use yatp::task::callback::Handle;

use super::{
    manifest::ManifestFile,
    memtable::{MemTable, MemTables},
    opt::build_table_options,
    Error, Result,
};
use crate::{
<<<<<<< HEAD
    closer::Closer,
    entry::Entry,
    get_ts,
    levels::LevelsController,
    manifest::ManifestFile,
    ops::oracle::Oracle,
    util::make_comparator,
    value::{self, Request, Value},
    value_log::ValueLog,
    wal::Wal,
    Error,
=======
    format::get_ts,
    levels::LevelsController,
    ops::oracle::Oracle,
    util::{has_any_prefixes, make_comparator},
    value::{self, Request, Value},
    value_log::ValueLog,
    wal::Wal,
    Table, TableBuilder, TableOptions,
>>>>>>> bf79798b
};

const MEMTABLE_FILE_EXT: &str = ".mem";
const KV_WRITE_CH_CAPACITY: usize = 1000;

struct Closers {
    writes: Closer,
}

pub struct Core {
    closers: Closers,

    mts: RwLock<MemTables>,
<<<<<<< HEAD

    next_mem_fid: AtomicUsize,

    pub(crate) opts: AgateOptions,
    pub(crate) manifest: Arc<ManifestFile>,
    pub(crate) lvctl: LevelsController,
    pub(crate) vlog: Arc<Option<ValueLog>>,
    write_channel: (Sender<Request>, Receiver<Request>),

    block_writes: AtomicBool,
    is_closed: AtomicBool,

    pub(crate) orc: Arc<Oracle>,
=======
    pub(crate) opts: AgateOptions,
    next_mem_fid: AtomicUsize,
    vlog: Arc<Option<ValueLog>>,
    lvctl: LevelsController,
    flush_channel: (Sender<Option<FlushTask>>, Receiver<Option<FlushTask>>),
>>>>>>> bf79798b
}

pub struct Agate {
    pub(crate) core: Arc<Core>,
<<<<<<< HEAD
    closer: Closer,
    pub(crate) pool: Arc<yatp::ThreadPool<yatp::task::callback::TaskCell>>,
=======
    pool: Arc<yatp::ThreadPool<yatp::task::callback::TaskCell>>,
}

struct FlushTask {
    mt: Arc<MemTable>,
    drop_prefixes: Vec<Bytes>,
}

impl FlushTask {
    pub fn new(mt: Arc<MemTable>) -> Self {
        Self {
            mt,
            drop_prefixes: vec![],
        }
    }
>>>>>>> bf79798b
}

impl Agate {
    /*
    pub fn get_with_ts(&self, key: &[u8], ts: u64) -> Result<Option<Bytes>> {
        let key = format::key_with_ts(key, ts);
        let view = self.core.memtable.view();
        if let Some(value) = view.get(&key) {
            return Ok(Some(value.clone()));
        }
        unimplemented!()
    }
    */

    fn new(core: Arc<Core>) -> Self {
<<<<<<< HEAD
        // TODOL Flush.

        let closer = Closer::new();
        let pool = Arc::new(
            yatp::Builder::new("agatedb")
                .max_thread_count(core.opts.num_compactors * 8 + 2)
                .min_thread_count(core.opts.num_compactors * 5 + 2)
                .build_callback_pool(),
        );

        let agate = Self {
            core,
            closer: closer.clone(),
            pool,
        };

        let core = agate.core.clone();
        let pool = agate.pool.clone();
        agate.pool.spawn(move |_: &mut Handle<'_>| {
            core.do_writes(core.closers.writes.clone(), core.clone(), pool)
                .unwrap()
        });

        agate.core.lvctl.start_compact(closer, agate.pool.clone());

        agate
    }
}

impl Core {
    pub(crate) fn new(opts: &AgateOptions) -> Result<Self> {
        let orc = Arc::new(Oracle::new(opts));
        let manifest = Arc::new(ManifestFile::open_or_create_manifest_file(opts)?);
        let lvctl = LevelsController::new(opts, manifest.clone(), orc.clone())?;

        let (imm_tables, mut next_mem_fid) = Self::open_mem_tables(opts)?;
        let mt = Self::open_mem_table(opts, next_mem_fid)?;
        next_mem_fid += 1;

        let core = Self {
            closers: Closers {
                writes: Closer::new(),
            },
            mts: RwLock::new(MemTables::new(Arc::new(mt), imm_tables)),
            next_mem_fid: AtomicUsize::new(next_mem_fid),
            opts: opts.clone(),
            manifest,
            lvctl,
            vlog: Arc::new(ValueLog::new(opts.clone())?),
            write_channel: bounded(KV_WRITE_CH_CAPACITY),
            block_writes: AtomicBool::new(false),
            is_closed: AtomicBool::new(false),
            orc,
        };

        // TODO: Initialize other structures.
        core.orc.increment_next_ts();
=======
        let flush_core = core.clone();

        let agate = Self {
            core,
            pool: Arc::new(yatp::Builder::new("agatedb").build_callback_pool()),
        };

        agate
            .pool
            .spawn(move |_: &mut Handle<'_>| flush_core.flush_memtable().unwrap());

        agate
    }

    fn close(&self) {
        self.core.flush_channel.0.send(None).unwrap();
    }
}

impl Drop for Agate {
    fn drop(&mut self) {
        self.close();
        self.pool.shutdown();
    }
}

impl Core {
    fn new(opts: AgateOptions) -> Result<Self> {
        // create first mem table
        let orc = Arc::new(Oracle::new(&opts));
        let manifest = Arc::new(ManifestFile::open_or_create_manifest_file(&opts)?);
        let lvctl = LevelsController::new(opts.clone(), manifest, orc)?;

        let (imm_tables, mut next_mem_fid) = Self::open_mem_tables(&opts)?;
        let mt = Self::open_mem_table(&opts, next_mem_fid)?;
        next_mem_fid += 1;

        // create agate core
        let core = Self {
            mts: RwLock::new(MemTables::new(Arc::new(mt), imm_tables)),
            opts: opts.clone(),
            next_mem_fid: AtomicUsize::new(next_mem_fid),
            vlog: Arc::new(ValueLog::new(opts.clone())?),
            lvctl,
            flush_channel: crossbeam_channel::bounded(opts.num_memtables),
        };

        // TODO: initialize other structures

>>>>>>> bf79798b
        Ok(core)
    }

    fn memtable_file_path(opts: &AgateOptions, file_id: usize) -> PathBuf {
        opts.dir
            .join(format!("{:05}{}", file_id, MEMTABLE_FILE_EXT))
    }

    fn open_mem_table(opts: &AgateOptions, file_id: usize) -> Result<MemTable> {
        let path = Self::memtable_file_path(opts, file_id);
        let c = make_comparator();
        // TODO: refactor skiplist to use `u64`
        let skl = Skiplist::with_capacity(c, opts.arena_size() as usize);

        // We don't need to create the WAL for the skiplist in in-memory mode so return the memtable.
        if opts.in_memory {
            return Ok(MemTable::new(file_id, skl, None, opts.clone()));
        }

        let wal = Wal::open(path, opts.clone())?;
        // TODO: delete WAL when skiplist ref count becomes zero

        let mem_table = MemTable::new(file_id, skl, Some(wal), opts.clone());

        mem_table.update_skip_list()?;

        Ok(mem_table)
    }

    fn open_mem_tables(opts: &AgateOptions) -> Result<(VecDeque<Arc<MemTable>>, usize)> {
        // We don't need to open any tables in in-memory mode.
        if opts.in_memory {
            return Ok((VecDeque::new(), 0));
        }

        let mut fids = vec![];
        let mut mts = VecDeque::new();

        for file in fs::read_dir(&opts.dir)? {
            let file = file?;
            let filename_ = file.file_name();
            let filename = filename_.to_string_lossy();
            if filename.ends_with(MEMTABLE_FILE_EXT) {
                let end = filename.len() - MEMTABLE_FILE_EXT.len();
                let fid: usize = filename[end - 5..end].parse().unwrap();
                fids.push(fid);
            }
        }

        fids.sort_unstable();

        for fid in &fids {
            let memtable = Self::open_mem_table(opts, *fid)?;
            mts.push_back(Arc::new(memtable));
        }

        let mut next_mem_fid = 0;

        if !fids.is_empty() {
            next_mem_fid = *fids.last().unwrap();
        }

        next_mem_fid += 1;

        Ok((mts, next_mem_fid))
    }

    fn new_mem_table(&self) -> Result<MemTable> {
        let file_id = self
            .next_mem_fid
            .fetch_add(1, std::sync::atomic::Ordering::SeqCst);
        let mt = Self::open_mem_table(&self.opts, file_id)?;
        Ok(mt)
    }

    pub fn is_closed(&self) -> bool {
        // TODO: check db closed
        false
    }

    pub(crate) fn get(&self, key: &Bytes) -> Result<Value> {
        if self.is_closed() {
            return Err(Error::DBClosed);
        }

        let view = self.mts.read()?.view();
<<<<<<< HEAD

        let mut max_value = Value::default();
=======
        let mut max_value = Value::default();

>>>>>>> bf79798b
        let version = get_ts(key);

        for table in view.tables() {
            let mut value = Value::default();

<<<<<<< HEAD
            if let Some((key, value_data)) = table.get_with_key(key) {
                value.decode(value_data.clone());
                value.version = get_ts(key);

=======
            if let Some(value_data) = table.get(key) {
                value.decode(value_data.clone());
>>>>>>> bf79798b
                if value.meta == 0 && value.value.is_empty() {
                    continue;
                }
                if value.version == version {
                    return Ok(value);
                }
<<<<<<< HEAD
                if max_value.version < value.version {
=======
                // max_vs.version == 0 means it is not assigned a value yet.
                if max_value.version == 0 || max_value.version < value.version {
>>>>>>> bf79798b
                    max_value = value;
                }
            }
        }

<<<<<<< HEAD
        // max_value will be used in level controller.
=======
        // max_value will be used in level controller
>>>>>>> bf79798b
        self.lvctl.get(key, max_value, 0)
    }

    /// `write_to_lsm` will only be called in write thread (or write coroutine).
    ///
    /// By using a fine-grained lock approach, writing to LSM tree acquires:
    /// 1. read lock of memtable list (only block flush)
    /// 2. write lock of mutable memtable WAL (won't block mut-table read).
    /// 3. level controller lock (TBD)
<<<<<<< HEAD
    pub(crate) fn write_to_lsm(&self, request: Request) -> Result<()> {
        // TODO: Check entries and pointers.

        let memtables = self.mts.read()?;
        let mut_table = memtables.table_mut();

        for (idx, entry) in request.entries.into_iter().enumerate() {
=======
    pub fn write_to_lsm(&self, request: Request) -> Result<()> {
        // TODO: check entries and pointers

        let memtables = self.mts.read()?;
        let mut_table = memtables.mut_table();

        for entry in request.entries.into_iter() {
>>>>>>> bf79798b
            if self.opts.skip_vlog(&entry) {
                // deletion, tombstone, and small values
                mut_table.put(
                    entry.key,
                    Value {
                        value: entry.value,
                        meta: entry.meta & (!value::VALUE_POINTER),
                        user_meta: entry.user_meta,
                        expires_at: entry.expires_at,
                        version: 0,
                    },
                )?;
            } else {
<<<<<<< HEAD
                let mut vptr_buf = BytesMut::new();
                request.ptrs[idx].encode(&mut vptr_buf);
                // Write pointer to memtable.
                mut_table.put(
                    entry.key,
                    Value {
                        value: vptr_buf.freeze(),
=======
                // write pointer to memtable
                mut_table.put(
                    entry.key,
                    Value {
                        value: Bytes::new(),
>>>>>>> bf79798b
                        meta: entry.meta | value::VALUE_POINTER,
                        user_meta: entry.user_meta,
                        expires_at: entry.expires_at,
                        version: 0,
                    },
                )?;
<<<<<<< HEAD
            }
        }

=======
                unimplemented!()
            }
        }
>>>>>>> bf79798b
        if self.opts.sync_writes {
            mut_table.sync_wal()?;
        }
        Ok(())
    }

    /// Calling ensure_room_for_write requires locking whole memtable
    pub fn ensure_room_for_write(&self) -> Result<()> {
<<<<<<< HEAD
        // we do not need to force flush memtable in in-memory mode as WAL is None.
=======
        // we do not need to force flush memtable in in-memory mode as WAL is None
>>>>>>> bf79798b
        let mut mts = self.mts.write()?;
        let mut force_flush = false;

        if !force_flush && !self.opts.in_memory && mts.mut_table().should_flush_wal()? {
            force_flush = true;
        }

        let mem_size = mts.mut_table().skl.mem_size();

        if !force_flush && mem_size as u64 >= self.opts.mem_table_size {
            force_flush = true;
        }

        if !force_flush {
            return Ok(());
        }

        match self
            .flush_channel
            .0
            .try_send(Some(FlushTask::new(mts.mut_table())))
        {
            Ok(_) => {
                let memtable = self.new_mem_table()?;
                mts.use_new_table(Arc::new(memtable));

                debug!(
                    "memtable flushed, total={}, mt.size = {}",
                    mts.nums_of_memtable(),
                    mem_size
                );

                Ok(())
            }
            Err(_) => Err(Error::WriteNoRoom(())),
        }
    }

    /// build L0 table from memtable
    fn build_l0_table(flush_task: FlushTask, table_opts: TableOptions) -> TableBuilder {
        let mut iter = flush_task.mt.skl.iter_ref();
        let mut builder = TableBuilder::new(table_opts);
        iter.seek_to_first();
        while iter.valid() {
            if !flush_task.drop_prefixes.is_empty()
                && has_any_prefixes(iter.key(), &flush_task.drop_prefixes)
            {
                continue;
            }
            // TODO: reduce encode / decode by using something like flatbuffer
            let mut vs = Value::default();
            vs.decode(iter.value().clone());
            if vs.meta & value::VALUE_POINTER != 0 {
                panic!("value pointer not supported");
            }
            builder.add(iter.key(), &vs, 0); // TODO: support vlog length
            iter.next();
        }
        builder
    }

    /// handle_flush_task must run serially.
    fn handle_flush_task(&self, flush_task: FlushTask) -> Result<()> {
        if flush_task.mt.skl.is_empty() {
            return Ok(());
        }
        let table_opts = build_table_options(&self.opts);
        let builder = Self::build_l0_table(flush_task, table_opts.clone());

        if builder.is_empty() {
            builder.finish();
            return Ok(());
        }

<<<<<<< HEAD
        mts.use_new_table(Arc::new(memtable));
=======
        let file_id = self.lvctl.reserve_file_id();
        let table = if self.opts.in_memory {
            let data = builder.finish();
            Table::open_in_memory(data, file_id, table_opts)?
        } else {
            Table::create(
                &crate::table::new_filename(file_id, &self.opts.dir),
                builder.finish(),
                table_opts,
            )?
        };
>>>>>>> bf79798b

        self.lvctl.add_l0_table(table)?;

        Ok(())
    }
<<<<<<< HEAD

    pub(crate) fn get_mem_tables(&self) -> Vec<Arc<MemTable>> {
        let mut tables = vec![];
        let mts = self.mts.read().unwrap();
        tables.push(mts.table_mut());
        for idx in 0..mts.nums_of_memtable() - 1 {
            tables.push(mts.table_imm(idx));
        }
        tables
=======

    fn flush_memtable(&self) -> Result<()> {
        for task in self.flush_channel.1.clone() {
            if let Some(task) = task {
                let flush_id = task.mt.id();
                match self.handle_flush_task(task) {
                    Ok(_) => {
                        let mut mts = self.mts.write()?;
                        assert_eq!(flush_id, mts.imm_table(0).id());
                        mts.pop_imm();
                    }
                    Err(err) => {
                        eprintln!("error while flushing memtable to disk: {:?}", err);
                        std::thread::sleep(std::time::Duration::from_secs(1));
                    }
                }
            } else {
                break;
            }
        }

        Ok(())
    }

    /// Write requests should be only called in one thread. By calling this
    /// function, requests will be written into the LSM tree.
    ///
    /// TODO: ensure only one thread calls this function by using Mutex.
    #[allow(clippy::needless_collect)]
    pub fn write_requests(&self, mut requests: Vec<Request>) -> Result<()> {
        if requests.is_empty() {
            return Ok(());
        }

        let dones: Vec<_> = requests.iter().map(|x| x.done.clone()).collect();

        let write = || {
            // TODO: process subscriptions

            if let Some(ref vlog) = *self.vlog {
                vlog.write(&mut requests)?;
            }

            let mut cnt = 0;

            // writing to LSM
            for req in requests {
                if req.entries.is_empty() {
                    continue;
                }
                cnt += req.entries.len();

                while self.ensure_room_for_write().is_err() {
                    std::thread::sleep(std::time::Duration::from_millis(10));
                    // eprintln!("wait for room... {:?}", err)
                }

                self.write_to_lsm(req)?;
            }

            debug!("{} entries written", cnt);

            Ok(())
        };

        let result = write();

        for done in dones.into_iter().flatten() {
            done.send(result.clone()).unwrap();
        }

        result
    }
}

impl Agate {
    pub fn get(&self, key: &Bytes) -> Result<Value> {
        self.core.get(key)
>>>>>>> bf79798b
    }

    /// Write requests should be only called in one thread. By calling this
    /// function, requests will be written into the LSM tree.
    ///
    // TODO: ensure only one thread calls this function by using Mutex.
    pub fn write_requests(&self, mut requests: Vec<Request>) -> Result<()> {
        if requests.is_empty() {
            return Ok(());
        }

        #[allow(clippy::needless_collect)]
        let dones: Vec<_> = requests.iter().map(|x| x.done.clone()).collect();

        let f = || {
            if let Some(ref vlog) = *self.vlog {
                vlog.write(&mut requests)?;
            }

            // TODO: Process subscriptions.

            let mut cnt = 0;

            // Writing to LSM.
            for req in requests {
                if req.entries.is_empty() {
                    continue;
                }

                cnt += req.entries.len();

                while self.ensure_room_for_write().is_err() {
                    std::thread::sleep(std::time::Duration::from_millis(10));
                }

                self.write_to_lsm(req)?;
            }

            debug!("{} entries written", cnt);
            Ok(())
        };

        let result = f();

        for done in dones.into_iter().flatten() {
            done.send(result.clone()).unwrap();
        }

        result
    }

<<<<<<< HEAD
    pub(crate) fn send_to_write_channel(
        &self,
        entries: Vec<Entry>,
    ) -> Result<Receiver<Result<()>>> {
        if self.block_writes.load(std::sync::atomic::Ordering::SeqCst) {
            return Err(Error::CustomError(
                "Writes are blocked, possibly due to dropping all data or close".to_string(),
            ));
        }
=======
    pub fn write_requests(&self, request: Vec<Request>) -> Result<()> {
        self.core.write_requests(request)
    }

    pub fn open<P: AsRef<Path>>(mut opts: AgateOptions, path: P) -> Result<Self> {
        opts.fix_options()?;
>>>>>>> bf79798b

        let mut count = 0;
        let mut size = 0;
        for entry in &entries {
            size += entry.estimate_size(self.opts.value_threshold) as u64;
            count += 1;
        }
        if count >= self.opts.max_batch_count || size >= self.opts.max_batch_size {
            return Err(Error::TxnTooBig);
        }

        let (tx, rx) = bounded(1);
        // TODO: Get request from request pool.
        let req = Request {
            entries,
            ptrs: vec![],
            done: Some(tx),
        };
        self.write_channel.0.send(req)?;
        Ok(rx)
    }

    fn do_writes(
        &self,
        closer: Closer,
        core: Arc<Self>,
        pool: Arc<yatp::ThreadPool<yatp::task::callback::TaskCell>>,
    ) -> Result<()> {
        info!("Start doing writes.");

        let (pending_tx, pending_rx) = bounded(1);

        const STATUS_WRITE: usize = 0;
        const STATUS_CLOSED: usize = 1;

        let mut reqs = Vec::with_capacity(10);

        let status = loop {
            let req;

            // We wait until there is at least one request.
            select! {
                recv(core.write_channel.1) -> req_recv => {
                    req = req_recv.unwrap();
                }
                recv(closer.get_receiver()) -> _ => {
                    break STATUS_CLOSED;
                }
            }

            reqs.push(req);

            let status = loop {
                if reqs.len() >= 3 * KV_WRITE_CH_CAPACITY {
                    pending_tx.send(()).unwrap();
                    break STATUS_WRITE;
                }

                select! {
                    // Either push to pending, or continue to pick from write_channel.
                    recv(core.write_channel.1) -> req => {
                        let req = req.unwrap();
                        reqs.push(req);
                    }
                    send(pending_tx, ()) -> _ => {
                        break STATUS_WRITE;
                    }
                    recv(closer.get_receiver()) -> _ => {
                        break STATUS_CLOSED;
                    }
                }
            };

            if status == STATUS_CLOSED {
                break STATUS_CLOSED;
            } else if status == STATUS_WRITE {
                let rx = pending_rx.clone();
                let reqs = std::mem::replace(&mut reqs, Vec::with_capacity(10));
                let core = core.clone();
                pool.spawn(move |_: &mut Handle<'_>| {
                    if let Err(err) = core.write_requests(reqs) {
                        log::error!("failed to write: {:?}", err);
                    }
                    rx.recv().ok();
                })
            }
        };

        if status == STATUS_CLOSED {
            // All the pending request are drained.
            // Don't close the write_channel, because it has be used in several places.
            loop {
                select! {
                    recv(core.write_channel.1) -> req => {
                        reqs.push(req.unwrap());
                    }
                    default => {
                        if let Err(err) = core.write_requests(reqs) {
                            log::error!("failed to write: {:?}", err);
                        }
                        return Ok(());
                    }
                }
            }
        }

<<<<<<< HEAD
        unreachable!()
    }
}

impl Agate {
    pub fn get(&self, key: &Bytes) -> Result<Value> {
        self.core.get(key)
    }

    pub fn write_to_lsm(&self, request: Request) -> Result<()> {
        self.core.write_to_lsm(request)
=======
        // TODO: open or create manifest
        Ok(Self::new(Arc::new(Core::new(opts)?)))
>>>>>>> bf79798b
    }
}

#[cfg(test)]
pub(crate) mod tests;<|MERGE_RESOLUTION|>--- conflicted
+++ resolved
@@ -5,53 +5,32 @@
     fs,
     path::PathBuf,
     sync::{
-        atomic::{AtomicBool, AtomicUsize},
+        atomic::{AtomicBool, AtomicUsize, Ordering},
         Arc, RwLock,
     },
 };
 
-<<<<<<< HEAD
 use bytes::{Bytes, BytesMut};
 use crossbeam_channel::{bounded, select, Receiver, Sender};
 use log::{debug, info};
-=======
-use bytes::Bytes;
-use crossbeam_channel::{Receiver, Sender};
-use log::debug;
->>>>>>> bf79798b
 pub use opt::AgateOptions;
 use skiplist::Skiplist;
 use yatp::task::callback::Handle;
 
-use super::{
-    manifest::ManifestFile,
-    memtable::{MemTable, MemTables},
-    opt::build_table_options,
-    Error, Result,
-};
 use crate::{
-<<<<<<< HEAD
     closer::Closer,
     entry::Entry,
     get_ts,
     levels::LevelsController,
     manifest::ManifestFile,
+    memtable::{MemTable, MemTables},
     ops::oracle::Oracle,
-    util::make_comparator,
-    value::{self, Request, Value},
-    value_log::ValueLog,
-    wal::Wal,
-    Error,
-=======
-    format::get_ts,
-    levels::LevelsController,
-    ops::oracle::Oracle,
+    opt::build_table_options,
     util::{has_any_prefixes, make_comparator},
     value::{self, Request, Value},
     value_log::ValueLog,
     wal::Wal,
-    Table, TableBuilder, TableOptions,
->>>>>>> bf79798b
+    Error, Result, Table, TableBuilder, TableOptions,
 };
 
 const MEMTABLE_FILE_EXT: &str = ".mem";
@@ -65,7 +44,6 @@
     closers: Closers,
 
     mts: RwLock<MemTables>,
-<<<<<<< HEAD
 
     next_mem_fid: AtomicUsize,
 
@@ -74,27 +52,19 @@
     pub(crate) lvctl: LevelsController,
     pub(crate) vlog: Arc<Option<ValueLog>>,
     write_channel: (Sender<Request>, Receiver<Request>),
+    flush_channel: (Sender<Option<FlushTask>>, Receiver<Option<FlushTask>>),
 
     block_writes: AtomicBool,
     is_closed: AtomicBool,
 
     pub(crate) orc: Arc<Oracle>,
-=======
-    pub(crate) opts: AgateOptions,
-    next_mem_fid: AtomicUsize,
-    vlog: Arc<Option<ValueLog>>,
-    lvctl: LevelsController,
-    flush_channel: (Sender<Option<FlushTask>>, Receiver<Option<FlushTask>>),
->>>>>>> bf79798b
-}
-
+}
+
+#[derive(Clone)]
 pub struct Agate {
     pub(crate) core: Arc<Core>,
-<<<<<<< HEAD
     closer: Closer,
     pub(crate) pool: Arc<yatp::ThreadPool<yatp::task::callback::TaskCell>>,
-=======
-    pool: Arc<yatp::ThreadPool<yatp::task::callback::TaskCell>>,
 }
 
 struct FlushTask {
@@ -109,7 +79,6 @@
             drop_prefixes: vec![],
         }
     }
->>>>>>> bf79798b
 }
 
 impl Agate {
@@ -125,9 +94,6 @@
     */
 
     fn new(core: Arc<Core>) -> Self {
-<<<<<<< HEAD
-        // TODOL Flush.
-
         let closer = Closer::new();
         let pool = Arc::new(
             yatp::Builder::new("agatedb")
@@ -143,6 +109,11 @@
         };
 
         let core = agate.core.clone();
+        agate
+            .pool
+            .spawn(move |_: &mut Handle<'_>| core.flush_memtable().unwrap());
+
+        let core = agate.core.clone();
         let pool = agate.pool.clone();
         agate.pool.spawn(move |_: &mut Handle<'_>| {
             core.do_writes(core.closers.writes.clone(), core.clone(), pool)
@@ -152,6 +123,20 @@
         agate.core.lvctl.start_compact(closer, agate.pool.clone());
 
         agate
+    }
+
+    fn close(&self) {
+        self.core.block_writes.store(true, Ordering::SeqCst);
+        self.core.closers.writes.close();
+        self.core.flush_channel.0.send(None).unwrap();
+        self.closer.close();
+    }
+}
+
+impl Drop for Agate {
+    fn drop(&mut self) {
+        self.close();
+        self.pool.shutdown();
     }
 }
 
@@ -176,6 +161,7 @@
             lvctl,
             vlog: Arc::new(ValueLog::new(opts.clone())?),
             write_channel: bounded(KV_WRITE_CH_CAPACITY),
+            flush_channel: crossbeam_channel::bounded(opts.num_memtables),
             block_writes: AtomicBool::new(false),
             is_closed: AtomicBool::new(false),
             orc,
@@ -183,57 +169,6 @@
 
         // TODO: Initialize other structures.
         core.orc.increment_next_ts();
-=======
-        let flush_core = core.clone();
-
-        let agate = Self {
-            core,
-            pool: Arc::new(yatp::Builder::new("agatedb").build_callback_pool()),
-        };
-
-        agate
-            .pool
-            .spawn(move |_: &mut Handle<'_>| flush_core.flush_memtable().unwrap());
-
-        agate
-    }
-
-    fn close(&self) {
-        self.core.flush_channel.0.send(None).unwrap();
-    }
-}
-
-impl Drop for Agate {
-    fn drop(&mut self) {
-        self.close();
-        self.pool.shutdown();
-    }
-}
-
-impl Core {
-    fn new(opts: AgateOptions) -> Result<Self> {
-        // create first mem table
-        let orc = Arc::new(Oracle::new(&opts));
-        let manifest = Arc::new(ManifestFile::open_or_create_manifest_file(&opts)?);
-        let lvctl = LevelsController::new(opts.clone(), manifest, orc)?;
-
-        let (imm_tables, mut next_mem_fid) = Self::open_mem_tables(&opts)?;
-        let mt = Self::open_mem_table(&opts, next_mem_fid)?;
-        next_mem_fid += 1;
-
-        // create agate core
-        let core = Self {
-            mts: RwLock::new(MemTables::new(Arc::new(mt), imm_tables)),
-            opts: opts.clone(),
-            next_mem_fid: AtomicUsize::new(next_mem_fid),
-            vlog: Arc::new(ValueLog::new(opts.clone())?),
-            lvctl,
-            flush_channel: crossbeam_channel::bounded(opts.num_memtables),
-        };
-
-        // TODO: initialize other structures
-
->>>>>>> bf79798b
         Ok(core)
     }
 
@@ -320,49 +255,31 @@
         }
 
         let view = self.mts.read()?.view();
-<<<<<<< HEAD
 
         let mut max_value = Value::default();
-=======
-        let mut max_value = Value::default();
-
->>>>>>> bf79798b
         let version = get_ts(key);
 
         for table in view.tables() {
             let mut value = Value::default();
 
-<<<<<<< HEAD
             if let Some((key, value_data)) = table.get_with_key(key) {
                 value.decode(value_data.clone());
                 value.version = get_ts(key);
 
-=======
-            if let Some(value_data) = table.get(key) {
-                value.decode(value_data.clone());
->>>>>>> bf79798b
                 if value.meta == 0 && value.value.is_empty() {
                     continue;
                 }
                 if value.version == version {
                     return Ok(value);
                 }
-<<<<<<< HEAD
-                if max_value.version < value.version {
-=======
                 // max_vs.version == 0 means it is not assigned a value yet.
                 if max_value.version == 0 || max_value.version < value.version {
->>>>>>> bf79798b
                     max_value = value;
                 }
             }
         }
 
-<<<<<<< HEAD
         // max_value will be used in level controller.
-=======
-        // max_value will be used in level controller
->>>>>>> bf79798b
         self.lvctl.get(key, max_value, 0)
     }
 
@@ -372,23 +289,13 @@
     /// 1. read lock of memtable list (only block flush)
     /// 2. write lock of mutable memtable WAL (won't block mut-table read).
     /// 3. level controller lock (TBD)
-<<<<<<< HEAD
     pub(crate) fn write_to_lsm(&self, request: Request) -> Result<()> {
         // TODO: Check entries and pointers.
 
         let memtables = self.mts.read()?;
-        let mut_table = memtables.table_mut();
+        let mut_table = memtables.mut_table();
 
         for (idx, entry) in request.entries.into_iter().enumerate() {
-=======
-    pub fn write_to_lsm(&self, request: Request) -> Result<()> {
-        // TODO: check entries and pointers
-
-        let memtables = self.mts.read()?;
-        let mut_table = memtables.mut_table();
-
-        for entry in request.entries.into_iter() {
->>>>>>> bf79798b
             if self.opts.skip_vlog(&entry) {
                 // deletion, tombstone, and small values
                 mut_table.put(
@@ -402,7 +309,6 @@
                     },
                 )?;
             } else {
-<<<<<<< HEAD
                 let mut vptr_buf = BytesMut::new();
                 request.ptrs[idx].encode(&mut vptr_buf);
                 // Write pointer to memtable.
@@ -410,41 +316,24 @@
                     entry.key,
                     Value {
                         value: vptr_buf.freeze(),
-=======
-                // write pointer to memtable
-                mut_table.put(
-                    entry.key,
-                    Value {
-                        value: Bytes::new(),
->>>>>>> bf79798b
                         meta: entry.meta | value::VALUE_POINTER,
                         user_meta: entry.user_meta,
                         expires_at: entry.expires_at,
                         version: 0,
                     },
                 )?;
-<<<<<<< HEAD
-            }
-        }
-
-=======
-                unimplemented!()
-            }
-        }
->>>>>>> bf79798b
+            }
+        }
+
         if self.opts.sync_writes {
             mut_table.sync_wal()?;
         }
         Ok(())
     }
 
-    /// Calling ensure_room_for_write requires locking whole memtable
+    /// Calling ensure_room_for_write requires locking whole memtable.
     pub fn ensure_room_for_write(&self) -> Result<()> {
-<<<<<<< HEAD
         // we do not need to force flush memtable in in-memory mode as WAL is None.
-=======
-        // we do not need to force flush memtable in in-memory mode as WAL is None
->>>>>>> bf79798b
         let mut mts = self.mts.write()?;
         let mut force_flush = false;
 
@@ -519,9 +408,6 @@
             return Ok(());
         }
 
-<<<<<<< HEAD
-        mts.use_new_table(Arc::new(memtable));
-=======
         let file_id = self.lvctl.reserve_file_id();
         let table = if self.opts.in_memory {
             let data = builder.finish();
@@ -533,23 +419,21 @@
                 table_opts,
             )?
         };
->>>>>>> bf79798b
 
         self.lvctl.add_l0_table(table)?;
 
         Ok(())
     }
-<<<<<<< HEAD
 
     pub(crate) fn get_mem_tables(&self) -> Vec<Arc<MemTable>> {
         let mut tables = vec![];
         let mts = self.mts.read().unwrap();
-        tables.push(mts.table_mut());
+        tables.push(mts.mut_table());
         for idx in 0..mts.nums_of_memtable() - 1 {
-            tables.push(mts.table_imm(idx));
+            tables.push(mts.imm_table(idx));
         }
         tables
-=======
+    }
 
     fn flush_memtable(&self) -> Result<()> {
         for task in self.flush_channel.1.clone() {
@@ -577,63 +461,6 @@
     /// Write requests should be only called in one thread. By calling this
     /// function, requests will be written into the LSM tree.
     ///
-    /// TODO: ensure only one thread calls this function by using Mutex.
-    #[allow(clippy::needless_collect)]
-    pub fn write_requests(&self, mut requests: Vec<Request>) -> Result<()> {
-        if requests.is_empty() {
-            return Ok(());
-        }
-
-        let dones: Vec<_> = requests.iter().map(|x| x.done.clone()).collect();
-
-        let write = || {
-            // TODO: process subscriptions
-
-            if let Some(ref vlog) = *self.vlog {
-                vlog.write(&mut requests)?;
-            }
-
-            let mut cnt = 0;
-
-            // writing to LSM
-            for req in requests {
-                if req.entries.is_empty() {
-                    continue;
-                }
-                cnt += req.entries.len();
-
-                while self.ensure_room_for_write().is_err() {
-                    std::thread::sleep(std::time::Duration::from_millis(10));
-                    // eprintln!("wait for room... {:?}", err)
-                }
-
-                self.write_to_lsm(req)?;
-            }
-
-            debug!("{} entries written", cnt);
-
-            Ok(())
-        };
-
-        let result = write();
-
-        for done in dones.into_iter().flatten() {
-            done.send(result.clone()).unwrap();
-        }
-
-        result
-    }
-}
-
-impl Agate {
-    pub fn get(&self, key: &Bytes) -> Result<Value> {
-        self.core.get(key)
->>>>>>> bf79798b
-    }
-
-    /// Write requests should be only called in one thread. By calling this
-    /// function, requests will be written into the LSM tree.
-    ///
     // TODO: ensure only one thread calls this function by using Mutex.
     pub fn write_requests(&self, mut requests: Vec<Request>) -> Result<()> {
         if requests.is_empty() {
@@ -643,12 +470,10 @@
         #[allow(clippy::needless_collect)]
         let dones: Vec<_> = requests.iter().map(|x| x.done.clone()).collect();
 
-        let f = || {
+        let write = || {
             if let Some(ref vlog) = *self.vlog {
                 vlog.write(&mut requests)?;
             }
-
-            // TODO: Process subscriptions.
 
             let mut cnt = 0;
 
@@ -668,10 +493,11 @@
             }
 
             debug!("{} entries written", cnt);
+
             Ok(())
         };
 
-        let result = f();
+        let result = write();
 
         for done in dones.into_iter().flatten() {
             done.send(result.clone()).unwrap();
@@ -680,7 +506,6 @@
         result
     }
 
-<<<<<<< HEAD
     pub(crate) fn send_to_write_channel(
         &self,
         entries: Vec<Entry>,
@@ -690,14 +515,6 @@
                 "Writes are blocked, possibly due to dropping all data or close".to_string(),
             ));
         }
-=======
-    pub fn write_requests(&self, request: Vec<Request>) -> Result<()> {
-        self.core.write_requests(request)
-    }
-
-    pub fn open<P: AsRef<Path>>(mut opts: AgateOptions, path: P) -> Result<Self> {
-        opts.fix_options()?;
->>>>>>> bf79798b
 
         let mut count = 0;
         let mut size = 0;
@@ -804,7 +621,6 @@
             }
         }
 
-<<<<<<< HEAD
         unreachable!()
     }
 }
@@ -816,10 +632,10 @@
 
     pub fn write_to_lsm(&self, request: Request) -> Result<()> {
         self.core.write_to_lsm(request)
-=======
-        // TODO: open or create manifest
-        Ok(Self::new(Arc::new(Core::new(opts)?)))
->>>>>>> bf79798b
+    }
+
+    pub fn write_requests(&self, request: Vec<Request>) -> Result<()> {
+        self.core.write_requests(request)
     }
 }
 
