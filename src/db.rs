--- conflicted
+++ resolved
@@ -81,17 +81,13 @@
         let flush_core = core.clone();
         let writer_core = core.clone();
         let closer = Closer::new();
-        let pool = yatp::Builder::new("agatedb")
+        let pool = yatp::Builder::new("compaction")
             .max_thread_count(core.opts.num_compactors * 3)
             .build_callback_pool();
         let agate = Self {
             core,
             closer: closer.clone(),
-<<<<<<< HEAD
             pool,
-=======
-            pool: yatp::Builder::new("compaction").build_callback_pool(),
->>>>>>> 2a7bb7ac
         };
 
         std::thread::Builder::new()
